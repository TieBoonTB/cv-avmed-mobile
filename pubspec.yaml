name: namer_app
description: "A new Flutter project."
publish_to: "none"
version: 0.1.0

environment:
  sdk: ^3.6.0

dependencies:
  flutter:
    sdk: flutter
  english_words: ^4.0.0
  provider: ^6.1.5
  video_player: ^2.8.1
<<<<<<< HEAD
  # ML dependencies
  tflite_flutter: ^0.11.0
  image: ^4.1.7
  camera: ^0.10.5+9
=======
  camera: ^0.10.5+9
  get: ^4.7.2
  
>>>>>>> f4a9c5f9

dev_dependencies:
  flutter_test:
    sdk: flutter
  flutter_lints: ^5.0.0

flutter:
  uses-material-design: true

  # Assets
  assets:
    - assets/videos/
    - assets/images/
    - assets/instructions/
    - assets/models/<|MERGE_RESOLUTION|>--- conflicted
+++ resolved
@@ -12,16 +12,12 @@
   english_words: ^4.0.0
   provider: ^6.1.5
   video_player: ^2.8.1
-<<<<<<< HEAD
   # ML dependencies
   tflite_flutter: ^0.11.0
   image: ^4.1.7
   camera: ^0.10.5+9
-=======
-  camera: ^0.10.5+9
   get: ^4.7.2
   
->>>>>>> f4a9c5f9
 
 dev_dependencies:
   flutter_test:

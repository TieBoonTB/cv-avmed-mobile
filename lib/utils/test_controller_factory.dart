import 'package:flutter/material.dart';
import '../controllers/base_test_controller.dart';
import '../controllers/test_controller_object_detector.dart';
import '../controllers/test_controller_avmed.dart';
import '../controllers/test_controller_sppb_chair_stand.dart';
import '../controllers/test_controller_avmed.dart';
import '../controllers/test_controller_avmed_websocket.dart';

/// Enum of supported test types. Use this instead of raw strings to make the
/// API safer and less error-prone.
<<<<<<< HEAD
enum TestType { 
  objectDetector, 
  sppbChairStand, 
  avmedLocal,
  avmedWebSocket,
}
=======
enum TestType { objectDetector, avmed, sppbChairStand }
>>>>>>> 9c806acd

/// Factory for creating test controllers. Accepts a [TestType] enum value.
class TestControllerFactory {

  static BaseTestController createController({
    required TestType type,
    VoidCallback? onTestUpdate,
    VoidCallback? onTestComplete,
    Function(bool isSuccess)? onStepComplete,
    // WebSocket-specific parameters
    String? websocketServerUrl,
    String? patientCode,
    bool shouldRecord = false,
  }) {
    switch (type) {
      case TestType.objectDetector:
        return TestControllerObjectDetector(
          onTestUpdate: onTestUpdate,
          onTestComplete: onTestComplete,
          onStepComplete: onStepComplete,
        );
      case TestType.avmed:
        return TestControllerAVMed(
          onTestUpdate: onTestUpdate,
          onTestComplete: onTestComplete,
          onStepComplete: onStepComplete,
        );
      case TestType.sppbChairStand:
        return TestControllerSPPBChairStand(
          onTestUpdate: onTestUpdate,
          onTestComplete: onTestComplete,
          onStepComplete: onStepComplete,
        );
      case TestType.avmedLocal:
        return TestControllerAVMed(
          onTestUpdate: onTestUpdate,
          onTestComplete: onTestComplete,
          onStepComplete: onStepComplete,
        );
      case TestType.avmedWebSocket:
        return TestControllerAVMedWebSocket(
          onTestUpdate: onTestUpdate,
          onTestComplete: onTestComplete,
          onStepComplete: onStepComplete,
          serverUrl: websocketServerUrl,
          patientCode: patientCode,
          shouldRecord: shouldRecord,
        );
    }
  }

  /// Human-friendly display name
  static String getTestDisplayName(TestType type) {
    switch (type) {
      case TestType.objectDetector:
        return 'Object Detection Test (YOLOv5)';
      case TestType.avmed:
        return 'AVMED Medication Adherence Test';
      case TestType.sppbChairStand:
        return 'SPPB Chair Stand Test';
      case TestType.avmedLocal:
        return 'AVMED Test (Local Model)';
      case TestType.avmedWebSocket:
        return 'AVMED Test (WebSocket)';
    }
  }

  /// Short description for UI
  static String getTestDescription(TestType type) {
    switch (type) {
      case TestType.objectDetector:
        return 'Real object detection using YOLOv5 model - show different objects';
      case TestType.avmed:
        return 'Medication adherence test using AVMED model to detect pill and mouth/tongue actions';
      case TestType.sppbChairStand:
        return 'Chair stand functional test using pose and object detection';
      case TestType.avmedLocal:
        return 'Medication adherence test using local TensorFlow Lite AVMED model';
      case TestType.avmedWebSocket:
        return 'Medication adherence test using remote WebSocket AVMED service';
    }
  }

  /// Get all available test types
  static List<TestType> getAvailableTestTypes() => TestType.values;

  /// Check if a test type is valid (always true for enum values)
  static bool isValidTestType(TestType type) => TestType.values.contains(type);
}<|MERGE_RESOLUTION|>--- conflicted
+++ resolved
@@ -8,16 +8,7 @@
 
 /// Enum of supported test types. Use this instead of raw strings to make the
 /// API safer and less error-prone.
-<<<<<<< HEAD
-enum TestType { 
-  objectDetector, 
-  sppbChairStand, 
-  avmedLocal,
-  avmedWebSocket,
-}
-=======
-enum TestType { objectDetector, avmed, sppbChairStand }
->>>>>>> 9c806acd
+enum TestType { objectDetector, avmed, avmedWebSocket, sppbChairStand }
 
 /// Factory for creating test controllers. Accepts a [TestType] enum value.
 class TestControllerFactory {
@@ -51,12 +42,6 @@
           onTestComplete: onTestComplete,
           onStepComplete: onStepComplete,
         );
-      case TestType.avmedLocal:
-        return TestControllerAVMed(
-          onTestUpdate: onTestUpdate,
-          onTestComplete: onTestComplete,
-          onStepComplete: onStepComplete,
-        );
       case TestType.avmedWebSocket:
         return TestControllerAVMedWebSocket(
           onTestUpdate: onTestUpdate,
@@ -78,8 +63,6 @@
         return 'AVMED Medication Adherence Test';
       case TestType.sppbChairStand:
         return 'SPPB Chair Stand Test';
-      case TestType.avmedLocal:
-        return 'AVMED Test (Local Model)';
       case TestType.avmedWebSocket:
         return 'AVMED Test (WebSocket)';
     }
@@ -94,8 +77,6 @@
         return 'Medication adherence test using AVMED model to detect pill and mouth/tongue actions';
       case TestType.sppbChairStand:
         return 'Chair stand functional test using pose and object detection';
-      case TestType.avmedLocal:
-        return 'Medication adherence test using local TensorFlow Lite AVMED model';
       case TestType.avmedWebSocket:
         return 'Medication adherence test using remote WebSocket AVMED service';
     }
